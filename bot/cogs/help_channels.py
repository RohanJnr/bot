import asyncio
import inspect
import json
import logging
import random
import typing as t
from collections import deque
from datetime import datetime, timedelta, timezone
from pathlib import Path

import discord
import discord.abc
from discord.ext import commands

from bot import constants
from bot.bot import Bot
<<<<<<< HEAD
from bot.utils import channel as channel_utils
=======
from bot.utils import RedisCache
>>>>>>> 232cc68b
from bot.utils.checks import with_role_check
from bot.utils.scheduling import Scheduler

log = logging.getLogger(__name__)

ASKING_GUIDE_URL = "https://pythondiscord.com/pages/asking-good-questions/"
MAX_CHANNELS_PER_CATEGORY = 50
EXCLUDED_CHANNELS = (constants.Channels.how_to_get_help, constants.Channels.cooldown)

HELP_CHANNEL_TOPIC = """
This is a Python help channel. You can claim your own help channel in the Python Help: Available category.
"""

AVAILABLE_MSG = f"""
This help channel is now **available**, which means that you can claim it by simply typing your \
question into it. Once claimed, the channel will move into the **Python Help: Occupied** category, \
and will be yours until it has been inactive for {constants.HelpChannels.idle_minutes} minutes or \
is closed manually with `!close`. When that happens, it will be set to **dormant** and moved into \
the **Help: Dormant** category.

You may claim a new channel once every {constants.HelpChannels.claim_minutes} minutes. If you \
currently cannot send a message in this channel, it means you are on cooldown and need to wait.

Try to write the best question you can by providing a detailed description and telling us what \
you've tried already. For more information on asking a good question, \
check out our guide on [asking good questions]({ASKING_GUIDE_URL}).
"""

DORMANT_MSG = f"""
This help channel has been marked as **dormant**, and has been moved into the **Help: Dormant** \
category at the bottom of the channel list. It is no longer possible to send messages in this \
channel until it becomes available again.

If your question wasn't answered yet, you can claim a new help channel from the \
**Help: Available** category by simply asking your question again. Consider rephrasing the \
question to maximize your chance of getting a good answer. If you're not sure how, have a look \
through our guide for [asking a good question]({ASKING_GUIDE_URL}).
"""

CoroutineFunc = t.Callable[..., t.Coroutine]


class TaskData(t.NamedTuple):
    """Data for a scheduled task."""

    wait_time: int
    callback: t.Awaitable


class HelpChannels(Scheduler, commands.Cog):
    """
    Manage the help channel system of the guild.

    The system is based on a 3-category system:

    Available Category

    * Contains channels which are ready to be occupied by someone who needs help
    * Will always contain `constants.HelpChannels.max_available` channels; refilled automatically
      from the pool of dormant channels
        * Prioritise using the channels which have been dormant for the longest amount of time
        * If there are no more dormant channels, the bot will automatically create a new one
        * If there are no dormant channels to move, helpers will be notified (see `notify()`)
    * When a channel becomes available, the dormant embed will be edited to show `AVAILABLE_MSG`
    * User can only claim a channel at an interval `constants.HelpChannels.claim_minutes`
        * To keep track of cooldowns, user which claimed a channel will have a temporary role

    In Use Category

    * Contains all channels which are occupied by someone needing help
    * Channel moves to dormant category after `constants.HelpChannels.idle_minutes` of being idle
    * Command can prematurely mark a channel as dormant
        * Channel claimant is allowed to use the command
        * Allowed roles for the command are configurable with `constants.HelpChannels.cmd_whitelist`
    * When a channel becomes dormant, an embed with `DORMANT_MSG` will be sent

    Dormant Category

    * Contains channels which aren't in use
    * Channels are used to refill the Available category

    Help channels are named after the chemical elements in `bot/resources/elements.json`.
    """

    # This cache tracks which channels are claimed by which members.
    # RedisCache[discord.TextChannel.id, t.Union[discord.User.id, discord.Member.id]]
    help_channel_claimants = RedisCache()

    # This cache maps a help channel to whether it has had any
    # activity other than the original claimant. True being no other
    # activity and False being other activity.
    # RedisCache[discord.TextChannel.id, bool]
    unanswered = RedisCache()

    # This dictionary maps a help channel to the time it was claimed
    # RedisCache[discord.TextChannel.id, UtcPosixTimestamp]
    claim_times = RedisCache()

    def __init__(self, bot: Bot):
        super().__init__()

        self.bot = bot

        # Categories
        self.available_category: discord.CategoryChannel = None
        self.in_use_category: discord.CategoryChannel = None
        self.dormant_category: discord.CategoryChannel = None

        # Queues
        self.channel_queue: asyncio.Queue[discord.TextChannel] = None
        self.name_queue: t.Deque[str] = None

        self.name_positions = self.get_names()
        self.last_notification: t.Optional[datetime] = None

        # Asyncio stuff
        self.queue_tasks: t.List[asyncio.Task] = []
        self.ready = asyncio.Event()
        self.on_message_lock = asyncio.Lock()
        self.init_task = self.bot.loop.create_task(self.init_cog())

    def cog_unload(self) -> None:
        """Cancel the init task and scheduled tasks when the cog unloads."""
        log.trace("Cog unload: cancelling the init_cog task")
        self.init_task.cancel()

        log.trace("Cog unload: cancelling the channel queue tasks")
        for task in self.queue_tasks:
            task.cancel()

        self.cancel_all()

    def create_channel_queue(self) -> asyncio.Queue:
        """
        Return a queue of dormant channels to use for getting the next available channel.

        The channels are added to the queue in a random order.
        """
        log.trace("Creating the channel queue.")

        channels = list(self.get_category_channels(self.dormant_category))
        random.shuffle(channels)

        log.trace("Populating the channel queue with channels.")
        queue = asyncio.Queue()
        for channel in channels:
            queue.put_nowait(channel)

        return queue

    async def create_dormant(self) -> t.Optional[discord.TextChannel]:
        """
        Create and return a new channel in the Dormant category.

        The new channel will sync its permission overwrites with the category.

        Return None if no more channel names are available.
        """
        log.trace("Getting a name for a new dormant channel.")

        try:
            name = self.name_queue.popleft()
        except IndexError:
            log.debug("No more names available for new dormant channels.")
            return None

        log.debug(f"Creating a new dormant channel named {name}.")
        return await self.dormant_category.create_text_channel(name, topic=HELP_CHANNEL_TOPIC)

    def create_name_queue(self) -> deque:
        """Return a queue of element names to use for creating new channels."""
        log.trace("Creating the chemical element name queue.")

        used_names = self.get_used_names()

        log.trace("Determining the available names.")
        available_names = (name for name in self.name_positions if name not in used_names)

        log.trace("Populating the name queue with names.")
        return deque(available_names)

    async def dormant_check(self, ctx: commands.Context) -> bool:
        """Return True if the user is the help channel claimant or passes the role check."""
        if await self.help_channel_claimants.get(ctx.channel.id) == ctx.author.id:
            log.trace(f"{ctx.author} is the help channel claimant, passing the check for dormant.")
            self.bot.stats.incr("help.dormant_invoke.claimant")
            return True

        log.trace(f"{ctx.author} is not the help channel claimant, checking roles.")
        role_check = with_role_check(ctx, *constants.HelpChannels.cmd_whitelist)

        if role_check:
            self.bot.stats.incr("help.dormant_invoke.staff")

        return role_check

    @commands.command(name="close", aliases=["dormant", "solved"], enabled=False)
    async def close_command(self, ctx: commands.Context) -> None:
        """
        Make the current in-use help channel dormant.

        Make the channel dormant if the user passes the `dormant_check`,
        delete the message that invoked this,
        and reset the send permissions cooldown for the user who started the session.
        """
        log.trace("close command invoked; checking if the channel is in-use.")
        if ctx.channel.category == self.in_use_category:
            if await self.dormant_check(ctx):

                # Remove the claimant and the cooldown role
                await self.help_channel_claimants.delete(ctx.channel.id)
                await self.remove_cooldown_role(ctx.author)

                # Ignore missing task when cooldown has passed but the channel still isn't dormant.
                self.cancel_task(ctx.author.id, ignore_missing=True)

                await self.move_to_dormant(ctx.channel, "command")
                self.cancel_task(ctx.channel.id)
        else:
            log.debug(f"{ctx.author} invoked command 'dormant' outside an in-use help channel")

    async def get_available_candidate(self) -> discord.TextChannel:
        """
        Return a dormant channel to turn into an available channel.

        If no channel is available, wait indefinitely until one becomes available.
        """
        log.trace("Getting an available channel candidate.")

        try:
            channel = self.channel_queue.get_nowait()
        except asyncio.QueueEmpty:
            log.info("No candidate channels in the queue; creating a new channel.")
            channel = await self.create_dormant()

            if not channel:
                log.info("Couldn't create a candidate channel; waiting to get one from the queue.")
                await self.notify()
                channel = await self.wait_for_dormant_channel()

        return channel

    @staticmethod
    def get_clean_channel_name(channel: discord.TextChannel) -> str:
        """Return a clean channel name without status emojis prefix."""
        prefix = constants.HelpChannels.name_prefix
        try:
            # Try to remove the status prefix using the index of the channel prefix
            name = channel.name[channel.name.index(prefix):]
            log.trace(f"The clean name for `{channel}` is `{name}`")
        except ValueError:
            # If, for some reason, the channel name does not contain "help-" fall back gracefully
            log.info(f"Can't get clean name because `{channel}` isn't prefixed by `{prefix}`.")
            name = channel.name

        return name

    @staticmethod
    def is_excluded_channel(channel: discord.abc.GuildChannel) -> bool:
        """Check if a channel should be excluded from the help channel system."""
        return not isinstance(channel, discord.TextChannel) or channel.id in EXCLUDED_CHANNELS

    def get_category_channels(self, category: discord.CategoryChannel) -> t.Iterable[discord.TextChannel]:
        """Yield the text channels of the `category` in an unsorted manner."""
        log.trace(f"Getting text channels in the category '{category}' ({category.id}).")

        # This is faster than using category.channels because the latter sorts them.
        for channel in self.bot.get_guild(constants.Guild.id).channels:
            if channel.category_id == category.id and not self.is_excluded_channel(channel):
                yield channel

    async def get_in_use_time(self, channel_id: int) -> t.Optional[timedelta]:
        """Return the duration `channel_id` has been in use. Return None if it's not in use."""
        log.trace(f"Calculating in use time for channel {channel_id}.")

        claimed_timestamp = await self.claim_times.get(channel_id)
        if claimed_timestamp:
            claimed = datetime.utcfromtimestamp(claimed_timestamp)
            return datetime.utcnow() - claimed

    @staticmethod
    def get_names() -> t.List[str]:
        """
        Return a truncated list of prefixed element names.

        The amount of names is configured with `HelpChannels.max_total_channels`.
        The prefix is configured with `HelpChannels.name_prefix`.
        """
        count = constants.HelpChannels.max_total_channels
        prefix = constants.HelpChannels.name_prefix

        log.trace(f"Getting the first {count} element names from JSON.")

        with Path("bot/resources/elements.json").open(encoding="utf-8") as elements_file:
            all_names = json.load(elements_file)

        if prefix:
            return [prefix + name for name in all_names[:count]]
        else:
            return all_names[:count]

    def get_used_names(self) -> t.Set[str]:
        """Return channel names which are already being used."""
        log.trace("Getting channel names which are already being used.")

        names = set()
        for cat in (self.available_category, self.in_use_category, self.dormant_category):
            for channel in self.get_category_channels(cat):
                names.add(self.get_clean_channel_name(channel))

        if len(names) > MAX_CHANNELS_PER_CATEGORY:
            log.warning(
                f"Too many help channels ({len(names)}) already exist! "
                f"Discord only supports {MAX_CHANNELS_PER_CATEGORY} in a category."
            )

        log.trace(f"Got {len(names)} used names: {names}")
        return names

    @classmethod
    async def get_idle_time(cls, channel: discord.TextChannel) -> t.Optional[int]:
        """
        Return the time elapsed, in seconds, since the last message sent in the `channel`.

        Return None if the channel has no messages.
        """
        log.trace(f"Getting the idle time for #{channel} ({channel.id}).")

        msg = await cls.get_last_message(channel)
        if not msg:
            log.debug(f"No idle time available; #{channel} ({channel.id}) has no messages.")
            return None

        idle_time = (datetime.utcnow() - msg.created_at).seconds

        log.trace(f"#{channel} ({channel.id}) has been idle for {idle_time} seconds.")
        return idle_time

    @staticmethod
    async def get_last_message(channel: discord.TextChannel) -> t.Optional[discord.Message]:
        """Return the last message sent in the channel or None if no messages exist."""
        log.trace(f"Getting the last message in #{channel} ({channel.id}).")

        try:
            return await channel.history(limit=1).next()  # noqa: B305
        except discord.NoMoreItems:
            log.debug(f"No last message available; #{channel} ({channel.id}) has no messages.")
            return None

    async def init_available(self) -> None:
        """Initialise the Available category with channels."""
        log.trace("Initialising the Available category with channels.")

        channels = list(self.get_category_channels(self.available_category))
        missing = constants.HelpChannels.max_available - len(channels)

        log.trace(f"Moving {missing} missing channels to the Available category.")

        for _ in range(missing):
            await self.move_to_available()

    async def init_categories(self) -> None:
        """Get the help category objects. Remove the cog if retrieval fails."""
        log.trace("Getting the CategoryChannel objects for the help categories.")

        try:
            self.available_category = await channel_utils.try_get_channel(
                constants.Categories.help_available,
                self.bot
            )
            self.in_use_category = await channel_utils.try_get_channel(
                constants.Categories.help_in_use,
                self.bot
            )
            self.dormant_category = await channel_utils.try_get_channel(
                constants.Categories.help_dormant,
                self.bot
            )
        except discord.HTTPException:
            log.exception("Failed to get a category; cog will be removed")
            self.bot.remove_cog(self.qualified_name)

    async def init_cog(self) -> None:
        """Initialise the help channel system."""
        log.trace("Waiting for the guild to be available before initialisation.")
        await self.bot.wait_until_guild_available()

        log.trace("Initialising the cog.")
        await self.init_categories()
        await self.check_cooldowns()

        self.channel_queue = self.create_channel_queue()
        self.name_queue = self.create_name_queue()

        log.trace("Moving or rescheduling in-use channels.")
        for channel in self.get_category_channels(self.in_use_category):
            await self.move_idle_channel(channel, has_task=False)

        # Prevent the command from being used until ready.
        # The ready event wasn't used because channels could change categories between the time
        # the command is invoked and the cog is ready (e.g. if move_idle_channel wasn't called yet).
        # This may confuse users. So would potentially long delays for the cog to become ready.
        self.close_command.enabled = True

        await self.init_available()

        log.info("Cog is ready!")
        self.ready.set()

        self.report_stats()

    def report_stats(self) -> None:
        """Report the channel count stats."""
        total_in_use = sum(1 for _ in self.get_category_channels(self.in_use_category))
        total_available = sum(1 for _ in self.get_category_channels(self.available_category))
        total_dormant = sum(1 for _ in self.get_category_channels(self.dormant_category))

        self.bot.stats.gauge("help.total.in_use", total_in_use)
        self.bot.stats.gauge("help.total.available", total_available)
        self.bot.stats.gauge("help.total.dormant", total_dormant)

    @staticmethod
    def is_claimant(member: discord.Member) -> bool:
        """Return True if `member` has the 'Help Cooldown' role."""
        return any(constants.Roles.help_cooldown == role.id for role in member.roles)

    def match_bot_embed(self, message: t.Optional[discord.Message], description: str) -> bool:
        """Return `True` if the bot's `message`'s embed description matches `description`."""
        if not message or not message.embeds:
            return False

        embed = message.embeds[0]
        return message.author == self.bot.user and embed.description.strip() == description.strip()

    async def move_idle_channel(self, channel: discord.TextChannel, has_task: bool = True) -> None:
        """
        Make the `channel` dormant if idle or schedule the move if still active.

        If `has_task` is True and rescheduling is required, the extant task to make the channel
        dormant will first be cancelled.
        """
        log.trace(f"Handling in-use channel #{channel} ({channel.id}).")

        if not await self.is_empty(channel):
            idle_seconds = constants.HelpChannels.idle_minutes * 60
        else:
            idle_seconds = constants.HelpChannels.deleted_idle_minutes * 60

        time_elapsed = await self.get_idle_time(channel)

        if time_elapsed is None or time_elapsed >= idle_seconds:
            log.info(
                f"#{channel} ({channel.id}) is idle longer than {idle_seconds} seconds "
                f"and will be made dormant."
            )

            await self.move_to_dormant(channel, "auto")
        else:
            # Cancel the existing task, if any.
            if has_task:
                self.cancel_task(channel.id)

            data = TaskData(idle_seconds - time_elapsed, self.move_idle_channel(channel))

            log.info(
                f"#{channel} ({channel.id}) is still active; "
                f"scheduling it to be moved after {data.wait_time} seconds."
            )

            self.schedule_task(channel.id, data)

    async def move_to_bottom_position(self, channel: discord.TextChannel, category_id: int, **options) -> None:
        """
        Move the `channel` to the bottom position of `category` and edit channel attributes.

        To ensure "stable sorting", we use the `bulk_channel_update` endpoint and provide the current
        positions of the other channels in the category as-is. This should make sure that the channel
        really ends up at the bottom of the category.

        If `options` are provided, the channel will be edited after the move is completed. This is the
        same order of operations that `discord.TextChannel.edit` uses. For information on available
        options, see the documention on `discord.TextChannel.edit`. While possible, position-related
        options should be avoided, as it may interfere with the category move we perform.
        """
        # Get a fresh copy of the category from the bot to avoid the cache mismatch issue we had.
        category = await channel_utils.try_get_channel(category_id, self.bot)

        payload = [{"id": c.id, "position": c.position} for c in category.channels]

        # Calculate the bottom position based on the current highest position in the category. If the
        # category is currently empty, we simply use the current position of the channel to avoid making
        # unnecessary changes to positions in the guild.
        bottom_position = payload[-1]["position"] + 1 if payload else channel.position

        payload.append(
            {
                "id": channel.id,
                "position": bottom_position,
                "parent_id": category.id,
                "lock_permissions": True,
            }
        )

        # We use d.py's method to ensure our request is processed by d.py's rate limit manager
        await self.bot.http.bulk_channel_update(category.guild.id, payload)

        # Now that the channel is moved, we can edit the other attributes
        if options:
            await channel.edit(**options)

    async def move_to_available(self) -> None:
        """Make a channel available."""
        log.trace("Making a channel available.")

        channel = await self.get_available_candidate()
        log.info(f"Making #{channel} ({channel.id}) available.")

        await self.send_available_message(channel)

        log.trace(f"Moving #{channel} ({channel.id}) to the Available category.")

        await self.move_to_bottom_position(
            channel=channel,
            category_id=constants.Categories.help_available,
        )

        self.report_stats()

    async def move_to_dormant(self, channel: discord.TextChannel, caller: str) -> None:
        """
        Make the `channel` dormant.

        A caller argument is provided for metrics.
        """
        log.info(f"Moving #{channel} ({channel.id}) to the Dormant category.")

        await self.move_to_bottom_position(
            channel=channel,
            category_id=constants.Categories.help_dormant,
        )

        self.bot.stats.incr(f"help.dormant_calls.{caller}")

        in_use_time = await self.get_in_use_time(channel.id)
        if in_use_time:
            self.bot.stats.timing("help.in_use_time", in_use_time)

        unanswered = await self.unanswered.get(channel.id)
        if unanswered:
            self.bot.stats.incr("help.sessions.unanswered")
        elif unanswered is not None:
            self.bot.stats.incr("help.sessions.answered")

        log.trace(f"Position of #{channel} ({channel.id}) is actually {channel.position}.")
        log.trace(f"Sending dormant message for #{channel} ({channel.id}).")
        embed = discord.Embed(description=DORMANT_MSG)
        await channel.send(embed=embed)

        log.trace(f"Pushing #{channel} ({channel.id}) into the channel queue.")
        self.channel_queue.put_nowait(channel)
        self.report_stats()

    async def move_to_in_use(self, channel: discord.TextChannel) -> None:
        """Make a channel in-use and schedule it to be made dormant."""
        log.info(f"Moving #{channel} ({channel.id}) to the In Use category.")

        await self.move_to_bottom_position(
            channel=channel,
            category_id=constants.Categories.help_in_use,
        )

        timeout = constants.HelpChannels.idle_minutes * 60

        log.trace(f"Scheduling #{channel} ({channel.id}) to become dormant in {timeout} sec.")
        data = TaskData(timeout, self.move_idle_channel(channel))
        self.schedule_task(channel.id, data)
        self.report_stats()

    async def notify(self) -> None:
        """
        Send a message notifying about a lack of available help channels.

        Configuration:

        * `HelpChannels.notify` - toggle notifications
        * `HelpChannels.notify_channel` - destination channel for notifications
        * `HelpChannels.notify_minutes` - minimum interval between notifications
        * `HelpChannels.notify_roles` - roles mentioned in notifications
        """
        if not constants.HelpChannels.notify:
            return

        log.trace("Notifying about lack of channels.")

        if self.last_notification:
            elapsed = (datetime.utcnow() - self.last_notification).seconds
            minimum_interval = constants.HelpChannels.notify_minutes * 60
            should_send = elapsed >= minimum_interval
        else:
            should_send = True

        if not should_send:
            log.trace("Notification not sent because it's too recent since the previous one.")
            return

        try:
            log.trace("Sending notification message.")

            channel = self.bot.get_channel(constants.HelpChannels.notify_channel)
            mentions = " ".join(f"<@&{role}>" for role in constants.HelpChannels.notify_roles)

            message = await channel.send(
                f"{mentions} A new available help channel is needed but there "
                f"are no more dormant ones. Consider freeing up some in-use channels manually by "
                f"using the `{constants.Bot.prefix}dormant` command within the channels."
            )

            self.bot.stats.incr("help.out_of_channel_alerts")

            self.last_notification = message.created_at
        except Exception:
            # Handle it here cause this feature isn't critical for the functionality of the system.
            log.exception("Failed to send notification about lack of dormant channels!")

    async def check_for_answer(self, message: discord.Message) -> None:
        """Checks for whether new content in a help channel comes from non-claimants."""
        channel = message.channel

        # Confirm the channel is an in use help channel
        if channel_utils.is_in_category(channel, constants.Categories.help_in_use):
            log.trace(f"Checking if #{channel} ({channel.id}) has been answered.")

            # Check if there is an entry in unanswered
            if await self.unanswered.contains(channel.id):
                claimant_id = await self.help_channel_claimants.get(channel.id)
                if not claimant_id:
                    # The mapping for this channel doesn't exist, we can't do anything.
                    return

                # Check the message did not come from the claimant
                if claimant_id != message.author.id:
                    # Mark the channel as answered
                    await self.unanswered.set(channel.id, False)

    @commands.Cog.listener()
    async def on_message(self, message: discord.Message) -> None:
        """Move an available channel to the In Use category and replace it with a dormant one."""
        if message.author.bot:
            return  # Ignore messages sent by bots.

        channel = message.channel

        await self.check_for_answer(message)

        is_available = channel_utils.is_in_category(channel, constants.Categories.help_available)
        if not is_available or self.is_excluded_channel(channel):
            return  # Ignore messages outside the Available category or in excluded channels.

        log.trace("Waiting for the cog to be ready before processing messages.")
        await self.ready.wait()

        log.trace("Acquiring lock to prevent a channel from being processed twice...")
        async with self.on_message_lock:
            log.trace(f"on_message lock acquired for {message.id}.")

            if not channel_utils.is_in_category(channel, constants.Categories.help_available):
                log.debug(
                    f"Message {message.id} will not make #{channel} ({channel.id}) in-use "
                    f"because another message in the channel already triggered that."
                )
                return

            log.info(f"Channel #{channel} was claimed by `{message.author.id}`.")
            await self.move_to_in_use(channel)
            await self.revoke_send_permissions(message.author)
            # Add user with channel for dormant check.
            await self.help_channel_claimants.set(channel.id, message.author.id)

            self.bot.stats.incr("help.claimed")

            # Must use a timezone-aware datetime to ensure a correct POSIX timestamp.
            timestamp = datetime.now(timezone.utc).timestamp()
            await self.claim_times.set(channel.id, timestamp)

            await self.unanswered.set(channel.id, True)

            log.trace(f"Releasing on_message lock for {message.id}.")

        # Move a dormant channel to the Available category to fill in the gap.
        # This is done last and outside the lock because it may wait indefinitely for a channel to
        # be put in the queue.
        await self.move_to_available()

    @commands.Cog.listener()
    async def on_message_delete(self, msg: discord.Message) -> None:
        """
        Reschedule an in-use channel to become dormant sooner if the channel is empty.

        The new time for the dormant task is configured with `HelpChannels.deleted_idle_minutes`.
        """
        if not self.is_in_category(msg.channel, constants.Categories.help_in_use):
            return

        if not await self.is_empty(msg.channel):
            return

        log.info(f"Claimant of #{msg.channel} ({msg.author}) deleted message, channel is empty now. Rescheduling task.")

        # Cancel existing dormant task before scheduling new.
        self.cancel_task(msg.channel.id)

        task = TaskData(constants.HelpChannels.deleted_idle_minutes * 60, self.move_idle_channel(msg.channel))
        self.schedule_task(msg.channel.id, task)

    async def is_empty(self, channel: discord.TextChannel) -> bool:
        """Return True if the most recent message in `channel` is the bot's `AVAILABLE_MSG`."""
        msg = await self.get_last_message(channel)
        return self.match_bot_embed(msg, AVAILABLE_MSG)

    async def check_cooldowns(self) -> None:
        """Remove expired cooldowns and re-schedule active ones."""
        log.trace("Checking all cooldowns to remove or re-schedule them.")
        guild = self.bot.get_guild(constants.Guild.id)
        cooldown = constants.HelpChannels.claim_minutes * 60

        for channel_id, member_id in await self.help_channel_claimants.items():
            member = guild.get_member(member_id)
            if not member:
                continue  # Member probably left the guild.

            in_use_time = await self.get_in_use_time(channel_id)

            if not in_use_time or in_use_time.seconds > cooldown:
                # Remove the role if no claim time could be retrieved or if the cooldown expired.
                # Since the channel is in the claimants cache, it is definitely strange for a time
                # to not exist. However, it isn't a reason to keep the user stuck with a cooldown.
                await self.remove_cooldown_role(member)
            else:
                # The member is still on a cooldown; re-schedule it for the remaining time.
                remaining = cooldown - in_use_time.seconds
                await self.schedule_cooldown_expiration(member, remaining)

    async def add_cooldown_role(self, member: discord.Member) -> None:
        """Add the help cooldown role to `member`."""
        log.trace(f"Adding cooldown role for {member} ({member.id}).")
        await self._change_cooldown_role(member, member.add_roles)

    async def remove_cooldown_role(self, member: discord.Member) -> None:
        """Remove the help cooldown role from `member`."""
        log.trace(f"Removing cooldown role for {member} ({member.id}).")
        await self._change_cooldown_role(member, member.remove_roles)

    async def _change_cooldown_role(self, member: discord.Member, coro_func: CoroutineFunc) -> None:
        """
        Change `member`'s cooldown role via awaiting `coro_func` and handle errors.

        `coro_func` is intended to be `discord.Member.add_roles` or `discord.Member.remove_roles`.
        """
        guild = self.bot.get_guild(constants.Guild.id)
        role = guild.get_role(constants.Roles.help_cooldown)
        if role is None:
            log.warning(f"Help cooldown role ({constants.Roles.help_cooldown}) could not be found!")
            return

        try:
            await coro_func(role)
        except discord.NotFound:
            log.debug(f"Failed to change role for {member} ({member.id}): member not found")
        except discord.Forbidden:
            log.debug(
                f"Forbidden to change role for {member} ({member.id}); "
                f"possibly due to role hierarchy"
            )
        except discord.HTTPException as e:
            log.error(f"Failed to change role for {member} ({member.id}): {e.status} {e.code}")

    async def revoke_send_permissions(self, member: discord.Member) -> None:
        """
        Disallow `member` to send messages in the Available category for a certain time.

        The time until permissions are reinstated can be configured with
        `HelpChannels.claim_minutes`.
        """
        log.trace(
            f"Revoking {member}'s ({member.id}) send message permissions in the Available category."
        )

        await self.add_cooldown_role(member)

        # Cancel the existing task, if any.
        # Would mean the user somehow bypassed the lack of permissions (e.g. user is guild owner).
        self.cancel_task(member.id, ignore_missing=True)

        await self.schedule_cooldown_expiration(member, constants.HelpChannels.claim_minutes * 60)

    async def schedule_cooldown_expiration(self, member: discord.Member, seconds: int) -> None:
        """Schedule the cooldown role for `member` to be removed after a duration of `seconds`."""
        log.trace(f"Scheduling removal of {member}'s ({member.id}) cooldown.")

        callback = self.remove_cooldown_role(member)
        self.schedule_task(member.id, TaskData(seconds, callback))

    async def send_available_message(self, channel: discord.TextChannel) -> None:
        """Send the available message by editing a dormant message or sending a new message."""
        channel_info = f"#{channel} ({channel.id})"
        log.trace(f"Sending available message in {channel_info}.")

        embed = discord.Embed(description=AVAILABLE_MSG)

        msg = await self.get_last_message(channel)
        if self.match_bot_embed(msg, DORMANT_MSG):
            log.trace(f"Found dormant message {msg.id} in {channel_info}; editing it.")
            await msg.edit(embed=embed)
        else:
            log.trace(f"Dormant message not found in {channel_info}; sending a new message.")
            await channel.send(embed=embed)

    async def wait_for_dormant_channel(self) -> discord.TextChannel:
        """Wait for a dormant channel to become available in the queue and return it."""
        log.trace("Waiting for a dormant channel.")

        task = asyncio.create_task(self.channel_queue.get())
        self.queue_tasks.append(task)
        channel = await task

        log.trace(f"Channel #{channel} ({channel.id}) finally retrieved from the queue.")
        self.queue_tasks.remove(task)

        return channel

    async def _scheduled_task(self, data: TaskData) -> None:
        """Await the `data.callback` coroutine after waiting for `data.wait_time` seconds."""
        try:
            log.trace(f"Waiting {data.wait_time} seconds before awaiting callback.")
            await asyncio.sleep(data.wait_time)

            # Use asyncio.shield to prevent callback from cancelling itself.
            # The parent task (_scheduled_task) will still get cancelled.
            log.trace("Done waiting; now awaiting the callback.")
            await asyncio.shield(data.callback)
        finally:
            if inspect.iscoroutine(data.callback):
                log.trace("Explicitly closing coroutine.")
                data.callback.close()


def validate_config() -> None:
    """Raise a ValueError if the cog's config is invalid."""
    log.trace("Validating config.")
    total = constants.HelpChannels.max_total_channels
    available = constants.HelpChannels.max_available

    if total == 0 or available == 0:
        raise ValueError("max_total_channels and max_available and must be greater than 0.")

    if total < available:
        raise ValueError(
            f"max_total_channels ({total}) must be greater than or equal to max_available "
            f"({available})."
        )

    if total > MAX_CHANNELS_PER_CATEGORY:
        raise ValueError(
            f"max_total_channels ({total}) must be less than or equal to "
            f"{MAX_CHANNELS_PER_CATEGORY} due to Discord's limit on channels per category."
        )


def setup(bot: Bot) -> None:
    """Load the HelpChannels cog."""
    try:
        validate_config()
    except ValueError as e:
        log.error(f"HelpChannels cog will not be loaded due to misconfiguration: {e}")
    else:
        bot.add_cog(HelpChannels(bot))<|MERGE_RESOLUTION|>--- conflicted
+++ resolved
@@ -14,11 +14,7 @@
 
 from bot import constants
 from bot.bot import Bot
-<<<<<<< HEAD
-from bot.utils import channel as channel_utils
-=======
-from bot.utils import RedisCache
->>>>>>> 232cc68b
+from bot.utils import RedisCache, channel as channel_utils
 from bot.utils.checks import with_role_check
 from bot.utils.scheduling import Scheduler
 
