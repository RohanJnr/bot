import asyncio
import logging
import typing as t
from contextlib import suppress
from functools import wraps

<<<<<<< HEAD
from discord import Member, NotFound
from discord.ext.commands import Cog, Context, check

from bot.constants import Channels, RedirectOutput
from bot.utils import function
from bot.utils.checks import in_whitelist_check, with_role_check, without_role_check
=======
from discord import Colour, Embed, Member, NotFound
from discord.ext import commands
from discord.ext.commands import Cog, Context

from bot.constants import Channels, ERROR_REPLIES, RedirectOutput
from bot.utils.checks import in_whitelist_check
>>>>>>> 3afeab53

log = logging.getLogger(__name__)


def in_whitelist(
    *,
    channels: t.Container[int] = (),
    categories: t.Container[int] = (),
    roles: t.Container[int] = (),
    redirect: t.Optional[int] = Channels.bot_commands,
    fail_silently: bool = False,
) -> t.Callable:
    """
    Check if a command was issued in a whitelisted context.

    The whitelists that can be provided are:

    - `channels`: a container with channel ids for whitelisted channels
    - `categories`: a container with category ids for whitelisted categories
    - `roles`: a container with role ids for whitelisted roles

    If the command was invoked in a context that was not whitelisted, the member is either
    redirected to the `redirect` channel that was passed (default: #bot-commands) or simply
    told that they're not allowed to use this particular command (if `None` was passed).
    """
    def predicate(ctx: Context) -> bool:
        """Check if command was issued in a whitelisted context."""
        return in_whitelist_check(ctx, channels, categories, roles, redirect, fail_silently)

    return check(predicate)


<<<<<<< HEAD
def with_role(*role_ids: int) -> t.Callable:
    """Returns True if the user has any one of the roles in role_ids."""
    async def predicate(ctx: Context) -> bool:
        """With role checker predicate."""
        return with_role_check(ctx, *role_ids)
    return check(predicate)


def without_role(*role_ids: int) -> t.Callable:
    """Returns True if the user does not have any of the roles in role_ids."""
    async def predicate(ctx: Context) -> bool:
        return without_role_check(ctx, *role_ids)
    return check(predicate)
=======
def has_no_roles(*roles: Union[str, int]) -> Callable:
    """
    Returns True if the user does not have any of the roles specified.

    `roles` are the names or IDs of the disallowed roles.
    """
    async def predicate(ctx: Context) -> bool:
        try:
            await commands.has_any_role(*roles).predicate(ctx)
        except commands.MissingAnyRole:
            return True
        else:
            # This error is never shown to users, so don't bother trying to make it too pretty.
            roles_ = ", ".join(f"'{item}'" for item in roles)
            raise commands.CheckFailure(f"You have at least one of the disallowed roles: {roles_}")

    return commands.check(predicate)
>>>>>>> 3afeab53


def redirect_output(destination_channel: int, bypass_roles: t.Container[int] = None) -> t.Callable:
    """
    Changes the channel in the context of the command to redirect the output to a certain channel.

    Redirect is bypassed if the author has a role to bypass redirection.

    This decorator must go before (below) the `command` decorator.
    """
    def wrap(func: t.Callable) -> t.Callable:
        @wraps(func)
        async def inner(self: Cog, ctx: Context, *args, **kwargs) -> None:
            if ctx.channel.id == destination_channel:
                log.trace(f"Command {ctx.command.name} was invoked in destination_channel, not redirecting")
                await func(self, ctx, *args, **kwargs)
                return

            if bypass_roles and any(role.id in bypass_roles for role in ctx.author.roles):
                log.trace(f"{ctx.author} has role to bypass output redirection")
                await func(self, ctx, *args, **kwargs)
                return

            redirect_channel = ctx.guild.get_channel(destination_channel)
            old_channel = ctx.channel

            log.trace(f"Redirecting output of {ctx.author}'s command '{ctx.command.name}' to {redirect_channel.name}")
            ctx.channel = redirect_channel
            await ctx.channel.send(f"Here's the output of your command, {ctx.author.mention}")
            asyncio.create_task(func(self, ctx, *args, **kwargs))

            message = await old_channel.send(
                f"Hey, {ctx.author.mention}, you can find the output of your command here: "
                f"{redirect_channel.mention}"
            )
            if RedirectOutput.delete_invocation:
                await asyncio.sleep(RedirectOutput.delete_delay)

                with suppress(NotFound):
                    await message.delete()
                    log.trace("Redirect output: Deleted user redirection message")

                with suppress(NotFound):
                    await ctx.message.delete()
                    log.trace("Redirect output: Deleted invocation message")

        return inner
    return wrap


def respect_role_hierarchy(member_arg: function.Argument) -> t.Callable:
    """
    Ensure the highest role of the invoking member is greater than that of the target member.

    If the condition fails, a warning is sent to the invoking context. A target which is not an
    instance of discord.Member will always pass.

    `member_arg` is the keyword name or position index of the parameter of the decorated command
    whose value is the target member.

    This decorator must go before (below) the `command` decorator.
    """
    def decorator(func: t.Callable) -> t.Callable:
        @wraps(func)
        async def wrapper(*args, **kwargs) -> None:
            log.trace(f"{func.__name__}: respect role hierarchy decorator called")

            bound_args = function.get_bound_args(func, args, kwargs)
            target = function.get_arg_value(member_arg, bound_args)

            if not isinstance(target, Member):
                log.trace("The target is not a discord.Member; skipping role hierarchy check.")
                await func(*args, **kwargs)
                return

            ctx = function.get_arg_value(1, bound_args)
            cmd = ctx.command.name
            actor = ctx.author

            if target.top_role >= actor.top_role:
                log.info(
                    f"{actor} ({actor.id}) attempted to {cmd} "
                    f"{target} ({target.id}), who has an equal or higher top role."
                )
                await ctx.send(
                    f":x: {actor.mention}, you may not {cmd} "
                    "someone with an equal or higher top role."
                )
            else:
                log.trace(f"{func.__name__}: {target.top_role=} < {actor.top_role=}; calling func")
                await func(*args, **kwargs)
        return wrapper
    return decorator<|MERGE_RESOLUTION|>--- conflicted
+++ resolved
@@ -4,21 +4,13 @@
 from contextlib import suppress
 from functools import wraps
 
-<<<<<<< HEAD
 from discord import Member, NotFound
-from discord.ext.commands import Cog, Context, check
+from discord.ext import commands
+from discord.ext.commands import Cog, Context
 
 from bot.constants import Channels, RedirectOutput
 from bot.utils import function
-from bot.utils.checks import in_whitelist_check, with_role_check, without_role_check
-=======
-from discord import Colour, Embed, Member, NotFound
-from discord.ext import commands
-from discord.ext.commands import Cog, Context
-
-from bot.constants import Channels, ERROR_REPLIES, RedirectOutput
 from bot.utils.checks import in_whitelist_check
->>>>>>> 3afeab53
 
 log = logging.getLogger(__name__)
 
@@ -48,25 +40,10 @@
         """Check if command was issued in a whitelisted context."""
         return in_whitelist_check(ctx, channels, categories, roles, redirect, fail_silently)
 
-    return check(predicate)
+    return commands.check(predicate)
 
 
-<<<<<<< HEAD
-def with_role(*role_ids: int) -> t.Callable:
-    """Returns True if the user has any one of the roles in role_ids."""
-    async def predicate(ctx: Context) -> bool:
-        """With role checker predicate."""
-        return with_role_check(ctx, *role_ids)
-    return check(predicate)
-
-
-def without_role(*role_ids: int) -> t.Callable:
-    """Returns True if the user does not have any of the roles in role_ids."""
-    async def predicate(ctx: Context) -> bool:
-        return without_role_check(ctx, *role_ids)
-    return check(predicate)
-=======
-def has_no_roles(*roles: Union[str, int]) -> Callable:
+def has_no_roles(*roles: t.Union[str, int]) -> t.Callable:
     """
     Returns True if the user does not have any of the roles specified.
 
@@ -83,7 +60,6 @@
             raise commands.CheckFailure(f"You have at least one of the disallowed roles: {roles_}")
 
     return commands.check(predicate)
->>>>>>> 3afeab53
 
 
 def redirect_output(destination_channel: int, bypass_roles: t.Container[int] = None) -> t.Callable:
