--- conflicted
+++ resolved
@@ -2,11 +2,8 @@
 
 import discord
 
-<<<<<<< HEAD
 import bot
-=======
 from bot import constants
->>>>>>> b40ce9e6
 from bot.constants import Categories
 
 log = logging.getLogger(__name__)
